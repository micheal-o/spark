/*
 * Licensed to the Apache Software Foundation (ASF) under one or more
 * contributor license agreements.  See the NOTICE file distributed with
 * this work for additional information regarding copyright ownership.
 * The ASF licenses this file to You under the Apache License, Version 2.0
 * (the "License"); you may not use this file except in compliance with
 * the License.  You may obtain a copy of the License at
 *
 *    http://www.apache.org/licenses/LICENSE-2.0
 *
 * Unless required by applicable law or agreed to in writing, software
 * distributed under the License is distributed on an "AS IS" BASIS,
 * WITHOUT WARRANTIES OR CONDITIONS OF ANY KIND, either express or implied.
 * See the License for the specific language governing permissions and
 * limitations under the License.
 */

package org.apache.spark.sql.execution.streaming.state

import org.apache.spark.{SparkException, SparkRuntimeException, SparkUnsupportedOperationException}
import org.apache.spark.sql.errors.QueryExecutionErrors

/**
 * Object for grouping error messages from (most) exceptions thrown from State Store
 *
 * ERROR_CLASS has a prefix of "STATE_STORE_" to indicate where the error is from
 */
object StateStoreErrors {
  def implicitKeyNotFound(stateName: String): SparkException = {
    SparkException.internalError(
      msg = s"Implicit key not found in state store for stateName=$stateName",
      category = "TWS"
    )
  }

  def missingTimeValues(timeMode: String): SparkException = {
    SparkException.internalError(
      msg = s"Failed to find time values for timeMode=$timeMode",
      category = "TWS"
    )
  }

  def keyRowFormatValidationFailure(errorMsg: String, stateStoreID: String):
    StateStoreKeyRowFormatValidationFailure = {
    new StateStoreKeyRowFormatValidationFailure(errorMsg, stateStoreID)
  }

  def valueRowFormatValidationFailure(errorMsg: String, stateStoreID: String):
    StateStoreValueRowFormatValidationFailure = {
    new StateStoreValueRowFormatValidationFailure(errorMsg, stateStoreID)
  }

  def unsupportedOperationOnMissingColumnFamily(operationName: String, colFamilyName: String):
    StateStoreUnsupportedOperationOnMissingColumnFamily = {
    new StateStoreUnsupportedOperationOnMissingColumnFamily(operationName, colFamilyName)
  }

  def multipleColumnFamiliesNotSupported(stateStoreProvider: String):
    StateStoreMultipleColumnFamiliesNotSupportedException = {
    new StateStoreMultipleColumnFamiliesNotSupportedException(stateStoreProvider)
  }

  def removingColumnFamiliesNotSupported(stateStoreProvider: String):
    StateStoreRemovingColumnFamiliesNotSupportedException = {
    new StateStoreRemovingColumnFamiliesNotSupportedException(stateStoreProvider)
  }

  def cannotUseColumnFamilyWithInvalidName(operationName: String, colFamilyName: String):
    StateStoreCannotUseColumnFamilyWithInvalidName = {
      new StateStoreCannotUseColumnFamilyWithInvalidName(operationName, colFamilyName)
  }

  def unsupportedOperationException(operationName: String, entity: String):
    StateStoreUnsupportedOperationException = {
    new StateStoreUnsupportedOperationException(operationName, entity)
  }

  def requireNonNullStateValue(value: Any, stateName: String): Unit = {
    SparkException.require(value != null,
      errorClass = "ILLEGAL_STATE_STORE_VALUE.NULL_VALUE",
      messageParameters = Map("stateName" -> stateName))
  }

  def requireNonEmptyListStateValue[S](value: Array[S], stateName: String): Unit = {
    SparkException.require(value.nonEmpty,
      errorClass = "ILLEGAL_STATE_STORE_VALUE.EMPTY_LIST_VALUE",
      messageParameters = Map("stateName" -> stateName))
  }

  def incorrectNumOrderingColsForPrefixScan(numPrefixCols: String):
    StateStoreIncorrectNumOrderingColsForPrefixScan = {
    new StateStoreIncorrectNumOrderingColsForPrefixScan(numPrefixCols)
  }

  def invalidStateMachineTransition(
      oldState: String,
      newState: String,
      transition: String,
      storeId: StateStoreId): StateStoreInvalidStateMachineTransition = {
    new StateStoreInvalidStateMachineTransition(oldState, newState, transition, storeId)
  }

  def invalidStamp(providedStamp: Long, currentStamp: Long): StateStoreInvalidStamp = {
    new StateStoreInvalidStamp(providedStamp, currentStamp)
  }

  def rowChecksumVerificationFailed(
      storeId: String,
      expectedChecksum: Int,
      computedChecksum: Int): StateStoreRowChecksumVerificationFailed = {
    new StateStoreRowChecksumVerificationFailed(storeId, expectedChecksum, computedChecksum)
  }

  def incorrectNumOrderingColsForRangeScan(numOrderingCols: String):
    StateStoreIncorrectNumOrderingColsForRangeScan = {
    new StateStoreIncorrectNumOrderingColsForRangeScan(numOrderingCols)
  }

  def nullTypeOrderingColsNotSupported(fieldName: String, index: String):
    StateStoreNullTypeOrderingColsNotSupported = {
    new StateStoreNullTypeOrderingColsNotSupported(fieldName, index)
  }

  def variableSizeOrderingColsNotSupported(fieldName: String, index: String):
    StateStoreVariableSizeOrderingColsNotSupported = {
    new StateStoreVariableSizeOrderingColsNotSupported(fieldName, index)
  }

  def cannotCreateColumnFamilyWithReservedChars(colFamilyName: String):
    StateStoreCannotCreateColumnFamilyWithReservedChars = {
    new StateStoreCannotCreateColumnFamilyWithReservedChars(colFamilyName)
  }

  def cannotPerformOperationWithInvalidTimeMode(
      operationType: String,
      timeMode: String): StatefulProcessorCannotPerformOperationWithInvalidTimeMode = {
    new StatefulProcessorCannotPerformOperationWithInvalidTimeMode(operationType, timeMode)
  }

  def cannotPerformOperationWithInvalidHandleState(
      operationType: String,
      handleState: String): StatefulProcessorCannotPerformOperationWithInvalidHandleState = {
    new StatefulProcessorCannotPerformOperationWithInvalidHandleState(operationType, handleState)
  }

  def cannotProvideTTLConfigForTimeMode(stateName: String, timeMode: String):
    StatefulProcessorCannotAssignTTLInTimeMode = {
    new StatefulProcessorCannotAssignTTLInTimeMode(stateName, timeMode)
  }

  def ttlMustBePositive(operationType: String,
      stateName: String): StatefulProcessorTTLMustBePositive = {
    new StatefulProcessorTTLMustBePositive(operationType, stateName)
  }

  def stateStoreKeySchemaNotCompatible(
      storedKeySchema: String,
      newKeySchema: String): StateStoreKeySchemaNotCompatible = {
    new StateStoreKeySchemaNotCompatible(storedKeySchema, newKeySchema)
  }

  def stateStoreValueSchemaNotCompatible(
      storedValueSchema: String,
      newValueSchema: String): StateStoreValueSchemaNotCompatible = {
    new StateStoreValueSchemaNotCompatible(storedValueSchema, newValueSchema)
  }

  def twsSchemaMustBeNullable(
      columnFamilyName: String,
      schema: String): TWSSchemaMustBeNullable = {
    new TWSSchemaMustBeNullable(columnFamilyName, schema)
  }

  def stateStoreInvalidValueSchemaEvolution(
      oldValueSchema: String,
      newValueSchema: String): StateStoreInvalidValueSchemaEvolution = {
    new StateStoreInvalidValueSchemaEvolution(oldValueSchema, newValueSchema)
  }

  def stateStoreValueSchemaEvolutionThresholdExceeded(
      numSchemaEvolutions: Int,
      maxSchemaEvolutions: Int,
      colFamilyName: String): StateStoreValueSchemaEvolutionThresholdExceeded = {
    new StateStoreValueSchemaEvolutionThresholdExceeded(
      numSchemaEvolutions, maxSchemaEvolutions, colFamilyName)
  }

  def streamingStateSchemaFilesThresholdExceeded(
      numSchemaFiles: Int,
      schemaFilesThreshold: Int,
      addedColFamilies: List[String],
      removedColFamilies: List[String]): StateStoreStateSchemaFilesThresholdExceeded = {
    new StateStoreStateSchemaFilesThresholdExceeded(
      numSchemaFiles, schemaFilesThreshold, addedColFamilies, removedColFamilies)
  }

  def streamingStateCheckpointLocationNotEmpty(checkpointLocation: String)
    : StateStoreCheckpointLocationNotEmpty = {
    new StateStoreCheckpointLocationNotEmpty(checkpointLocation)
  }

  def stateStoreColumnFamilyMismatch(
      columnFamilyName: String,
      oldColumnFamilySchema: String,
      newColumnFamilySchema: String): StateStoreColumnFamilyMismatch = {
    new StateStoreColumnFamilyMismatch(
      columnFamilyName, oldColumnFamilySchema, newColumnFamilySchema)
  }

  def stateStoreSnapshotFileNotFound(fileToRead: String, clazz: String):
    StateStoreSnapshotFileNotFound = {
    new StateStoreSnapshotFileNotFound(fileToRead, clazz)
  }

  def stateStoreSnapshotPartitionNotFound(
      snapshotPartitionId: Long, operatorId: Int, checkpointLocation: String):
    StateStoreSnapshotPartitionNotFound = {
    new StateStoreSnapshotPartitionNotFound(snapshotPartitionId, operatorId, checkpointLocation)
  }

  def stateStoreProviderDoesNotSupportFineGrainedReplay(inputClass: String):
    StateStoreProviderDoesNotSupportFineGrainedReplay = {
    new StateStoreProviderDoesNotSupportFineGrainedReplay(inputClass)
  }

  def invalidConfigChangedAfterRestart(configName: String, oldConfig: String, newConfig: String):
    StateStoreInvalidConfigAfterRestart = {
    new StateStoreInvalidConfigAfterRestart(configName, oldConfig, newConfig)
  }

  def stateStoreCommitValidationFailed(
      batchId: Long,
      expectedCommits: Int,
      actualCommits: Int,
      missingCommits: String): StateStoreCommitValidationFailed = {
    new StateStoreCommitValidationFailed(batchId, expectedCommits, actualCommits, missingCommits)
  }

  def duplicateStateVariableDefined(stateName: String):
    StateStoreDuplicateStateVariableDefined = {
    new StateStoreDuplicateStateVariableDefined(stateName)
  }

  def invalidVariableTypeChange(stateName: String, oldType: String, newType: String):
    StateStoreInvalidVariableTypeChange = {
    new StateStoreInvalidVariableTypeChange(stateName, oldType, newType)
  }

  def failedToGetChangelogWriter(version: Long, e: Throwable):
    StateStoreFailedToGetChangelogWriter = {
    new StateStoreFailedToGetChangelogWriter(version, e)
  }

  def stateStoreOperationOutOfOrder(errorMsg: String): StateStoreOperationOutOfOrder = {
    new StateStoreOperationOutOfOrder(errorMsg)
  }

  def unexpectedEmptyFileInRocksDBZip(
      fileName: String,
      zipFileName: String): StateStoreUnexpectedEmptyFileInRocksDBZip = {
    new StateStoreUnexpectedEmptyFileInRocksDBZip(fileName, zipFileName)
  }

  def cannotLoadStore(e: Throwable): Throwable = {
    e match {
      case e: SparkException
        if Option(e.getCondition).exists(_.contains("CANNOT_LOAD_STATE_STORE")) =>
          e
      case e: ConvertableToCannotLoadStoreError =>
        e.convertToCannotLoadStoreError()
      case e: Throwable =>
        QueryExecutionErrors.cannotLoadStore(e)
    }
  }

  def stateStoreCheckpointIdsNotSupported(msg: String): StateStoreCheckpointIdsNotSupported = {
    new StateStoreCheckpointIdsNotSupported(msg)
  }
}

trait ConvertableToCannotLoadStoreError {
  def convertToCannotLoadStoreError(): SparkException
}

class StateStoreDuplicateStateVariableDefined(stateVarName: String)
  extends SparkRuntimeException(
    errorClass = "STATEFUL_PROCESSOR_DUPLICATE_STATE_VARIABLE_DEFINED",
    messageParameters = Map(
      "stateVarName" -> stateVarName
    )
  )

class StateStoreInvalidConfigAfterRestart(configName: String, oldConfig: String, newConfig: String)
  extends SparkUnsupportedOperationException(
    errorClass = "STATE_STORE_INVALID_CONFIG_AFTER_RESTART",
    messageParameters = Map(
      "configName" -> configName,
      "oldConfig" -> oldConfig,
      "newConfig" -> newConfig
    )
  )

class StateStoreInvalidVariableTypeChange(stateVarName: String, oldType: String, newType: String)
  extends SparkUnsupportedOperationException(
    errorClass = "STATE_STORE_INVALID_VARIABLE_TYPE_CHANGE",
    messageParameters = Map(
      "stateVarName" -> stateVarName,
      "oldType" -> oldType,
      "newType" -> newType
    )
  )

class StateStoreMultipleColumnFamiliesNotSupportedException(stateStoreProvider: String)
  extends SparkUnsupportedOperationException(
    errorClass = "UNSUPPORTED_FEATURE.STATE_STORE_MULTIPLE_COLUMN_FAMILIES",
    messageParameters = Map("stateStoreProvider" -> stateStoreProvider))

class StateStoreRemovingColumnFamiliesNotSupportedException(stateStoreProvider: String)
  extends SparkUnsupportedOperationException(
    errorClass = "UNSUPPORTED_FEATURE.STATE_STORE_REMOVING_COLUMN_FAMILIES",
    messageParameters = Map("stateStoreProvider" -> stateStoreProvider))

class StateStoreCannotUseColumnFamilyWithInvalidName(operationName: String, colFamilyName: String)
  extends SparkUnsupportedOperationException(
    errorClass = "STATE_STORE_CANNOT_USE_COLUMN_FAMILY_WITH_INVALID_NAME",
    messageParameters = Map("operationName" -> operationName, "colFamilyName" -> colFamilyName))

class StateStoreCannotCreateColumnFamilyWithReservedChars(colFamilyName: String)
  extends SparkUnsupportedOperationException(
    errorClass = "STATE_STORE_CANNOT_CREATE_COLUMN_FAMILY_WITH_RESERVED_CHARS",
    messageParameters = Map("colFamilyName" -> colFamilyName)
  )

class StateStoreUnsupportedOperationException(operationType: String, entity: String)
  extends SparkUnsupportedOperationException(
    errorClass = "STATE_STORE_UNSUPPORTED_OPERATION",
    messageParameters = Map("operationType" -> operationType, "entity" -> entity)
  )

class StateStoreColumnFamilyMismatch(
    columnFamilyName: String,
    oldColumnFamilySchema: String,
    newColumnFamilySchema: String)
  extends SparkUnsupportedOperationException(
    errorClass = "STATE_STORE_COLUMN_FAMILY_SCHEMA_INCOMPATIBLE",
    messageParameters = Map(
      "columnFamilyName" -> columnFamilyName,
      "oldColumnFamilySchema" -> oldColumnFamilySchema,
      "newColumnFamilySchema" -> newColumnFamilySchema))

class StatefulProcessorCannotPerformOperationWithInvalidTimeMode(
    operationType: String,
    timeMode: String)
  extends SparkUnsupportedOperationException(
    errorClass = "STATEFUL_PROCESSOR_CANNOT_PERFORM_OPERATION_WITH_INVALID_TIME_MODE",
    messageParameters = Map("operationType" -> operationType, "timeMode" -> timeMode)
  )

class StatefulProcessorCannotPerformOperationWithInvalidHandleState(
    operationType: String,
    handleState: String)
  extends SparkUnsupportedOperationException(
    errorClass = "STATEFUL_PROCESSOR_CANNOT_PERFORM_OPERATION_WITH_INVALID_HANDLE_STATE",
    messageParameters = Map("operationType" -> operationType, "handleState" -> handleState)
  )

class StateStoreUnsupportedOperationOnMissingColumnFamily(
    operationType: String,
    colFamilyName: String) extends SparkUnsupportedOperationException(
  errorClass = "STATE_STORE_UNSUPPORTED_OPERATION_ON_MISSING_COLUMN_FAMILY",
  messageParameters = Map("operationType" -> operationType, "colFamilyName" -> colFamilyName))

class StateStoreIncorrectNumOrderingColsForPrefixScan(numPrefixCols: String)
  extends SparkUnsupportedOperationException(
    errorClass = "STATE_STORE_INCORRECT_NUM_PREFIX_COLS_FOR_PREFIX_SCAN",
    messageParameters = Map("numPrefixCols" -> numPrefixCols))

class StateStoreIncorrectNumOrderingColsForRangeScan(numOrderingCols: String)
  extends SparkUnsupportedOperationException(
    errorClass = "STATE_STORE_INCORRECT_NUM_ORDERING_COLS_FOR_RANGE_SCAN",
    messageParameters = Map("numOrderingCols" -> numOrderingCols))

class StateStoreVariableSizeOrderingColsNotSupported(fieldName: String, index: String)
  extends SparkUnsupportedOperationException(
    errorClass = "STATE_STORE_VARIABLE_SIZE_ORDERING_COLS_NOT_SUPPORTED",
    messageParameters = Map("fieldName" -> fieldName, "index" -> index))

class StateStoreInvalidStateMachineTransition(
    oldState: String,
    newState: String,
    operation: String,
    storeId: StateStoreId)
  extends SparkRuntimeException(
    errorClass = "STATE_STORE_INVALID_STATE_MACHINE_TRANSITION",
    messageParameters = Map(
      "oldState" -> oldState,
      "newState" -> newState,
      "operation" -> operation,
      "storeId" -> storeId.toString
    )
  )

class StateStoreInvalidStamp(providedStamp: Long, currentStamp: Long)
  extends SparkRuntimeException(
    errorClass = "STATE_STORE_INVALID_STAMP",
    messageParameters = Map(
      "providedStamp" -> providedStamp.toString,
      "currentStamp" -> currentStamp.toString
    )
  )

class StateStoreNullTypeOrderingColsNotSupported(fieldName: String, index: String)
  extends SparkUnsupportedOperationException(
    errorClass = "STATE_STORE_NULL_TYPE_ORDERING_COLS_NOT_SUPPORTED",
    messageParameters = Map("fieldName" -> fieldName, "index" -> index))

class StatefulProcessorCannotAssignTTLInTimeMode(stateName: String, timeMode: String)
  extends SparkUnsupportedOperationException(
    errorClass = "STATEFUL_PROCESSOR_INCORRECT_TIME_MODE_TO_ASSIGN_TTL",
    messageParameters = Map("stateName" -> stateName, "timeMode" -> timeMode))

class StatefulProcessorTTLMustBePositive(
    operationType: String,
    stateName: String)
  extends SparkUnsupportedOperationException(
    errorClass = "STATEFUL_PROCESSOR_TTL_DURATION_MUST_BE_POSITIVE",
    messageParameters = Map("operationType" -> operationType, "stateName" -> stateName))

class StateStoreKeySchemaNotCompatible(
    storedKeySchema: String,
    newKeySchema: String)
  extends SparkUnsupportedOperationException(
    errorClass = "STATE_STORE_KEY_SCHEMA_NOT_COMPATIBLE",
    messageParameters = Map(
      "storedKeySchema" -> storedKeySchema,
      "newKeySchema" -> newKeySchema))

class StateStoreValueSchemaNotCompatible(
    storedValueSchema: String,
    newValueSchema: String)
  extends SparkUnsupportedOperationException(
    errorClass = "STATE_STORE_VALUE_SCHEMA_NOT_COMPATIBLE",
    messageParameters = Map(
      "storedValueSchema" -> storedValueSchema,
      "newValueSchema" -> newValueSchema))

class TWSSchemaMustBeNullable(
    columnFamilyName: String,
    schema: String)
  extends SparkUnsupportedOperationException(
    errorClass = "TRANSFORM_WITH_STATE_SCHEMA_MUST_BE_NULLABLE",
    messageParameters = Map(
      "columnFamilyName" -> columnFamilyName,
      "schema" -> schema))

private[sql] case class TransformWithStateUserFunctionException(
    cause: Throwable,
    functionName: String)
  extends SparkException(
    errorClass = "TRANSFORM_WITH_STATE_USER_FUNCTION_ERROR",
    messageParameters = Map(
      "reason" -> Option(cause.getMessage).getOrElse(""),
      "function" -> functionName),
    cause = cause)

class StateStoreInvalidValueSchemaEvolution(
    oldValueSchema: String,
    newValueSchema: String)
  extends SparkUnsupportedOperationException(
    errorClass = "STATE_STORE_INVALID_VALUE_SCHEMA_EVOLUTION",
    messageParameters = Map(
      "oldValueSchema" -> oldValueSchema,
      "newValueSchema" -> newValueSchema))

class StateStoreValueSchemaEvolutionThresholdExceeded(
    numSchemaEvolutions: Int,
    maxSchemaEvolutions: Int,
    colFamilyName: String)
  extends SparkUnsupportedOperationException(
    errorClass = "STATE_STORE_VALUE_SCHEMA_EVOLUTION_THRESHOLD_EXCEEDED",
    messageParameters = Map(
      "numSchemaEvolutions" -> numSchemaEvolutions.toString,
      "maxSchemaEvolutions" -> maxSchemaEvolutions.toString,
      "colFamilyName" -> colFamilyName))

class StateStoreStateSchemaFilesThresholdExceeded(
    numStateSchemaFiles: Int,
    maxStateSchemaFiles: Int,
    addedColFamilies: List[String],
    removedColFamilies: List[String])
  extends SparkUnsupportedOperationException(
    errorClass = "STATE_STORE_STATE_SCHEMA_FILES_THRESHOLD_EXCEEDED",
    messageParameters = Map(
      "numStateSchemaFiles" -> numStateSchemaFiles.toString,
      "maxStateSchemaFiles" -> maxStateSchemaFiles.toString,
      "addedColumnFamilies" -> addedColFamilies.mkString("(", ",", ")"),
      "removedColumnFamilies" -> removedColFamilies.mkString("(", ",", ")")))

class StateStoreCheckpointLocationNotEmpty(
    checkpointLocation: String)
  extends SparkUnsupportedOperationException(
    errorClass = "STATE_STORE_CHECKPOINT_LOCATION_NOT_EMPTY",
    messageParameters = Map(
      "checkpointLocation" -> checkpointLocation))

class StateStoreSnapshotFileNotFound(fileToRead: String, clazz: String)
  extends SparkRuntimeException(
    errorClass = "CANNOT_LOAD_STATE_STORE.CANNOT_READ_MISSING_SNAPSHOT_FILE",
    messageParameters = Map(
      "fileToRead" -> fileToRead,
      "clazz" -> clazz))

class StateStoreSnapshotPartitionNotFound(
  snapshotPartitionId: Long, operatorId: Int, checkpointLocation: String)
  extends SparkRuntimeException(
    errorClass = "CANNOT_LOAD_STATE_STORE.SNAPSHOT_PARTITION_ID_NOT_FOUND",
    messageParameters = Map(
      "snapshotPartitionId" -> snapshotPartitionId.toString,
      "operatorId" -> operatorId.toString,
      "checkpointLocation" -> checkpointLocation))

class StateStoreFailedToGetChangelogWriter(version: Long, e: Throwable)
  extends SparkRuntimeException(
    errorClass = "CANNOT_LOAD_STATE_STORE.FAILED_TO_GET_CHANGELOG_WRITER",
    messageParameters = Map("version" -> version.toString),
    cause = e)

class StateStoreKeyRowFormatValidationFailure(errorMsg: String, stateStoreID: String)
  extends SparkRuntimeException(
    errorClass = "STATE_STORE_KEY_ROW_FORMAT_VALIDATION_FAILURE",
    messageParameters = Map("errorMsg" -> errorMsg, "stateStoreID" -> stateStoreID))
  with ConvertableToCannotLoadStoreError {
    override def convertToCannotLoadStoreError(): SparkException = {
      new SparkException(
        errorClass = "CANNOT_LOAD_STATE_STORE.KEY_ROW_FORMAT_VALIDATION_FAILURE",
        messageParameters = Map("msg" -> this.getMessage),
        cause = null)
    }
  }

class StateStoreValueRowFormatValidationFailure(errorMsg: String, stateStoreID: String)
  extends SparkRuntimeException(
    errorClass = "STATE_STORE_VALUE_ROW_FORMAT_VALIDATION_FAILURE",
    messageParameters = Map("errorMsg" -> errorMsg, "stateStoreID" -> stateStoreID))
  with ConvertableToCannotLoadStoreError {
    override def convertToCannotLoadStoreError(): SparkException = {
      new SparkException(
        errorClass = "CANNOT_LOAD_STATE_STORE.VALUE_ROW_FORMAT_VALIDATION_FAILURE",
        messageParameters = Map("msg" -> this.getMessage),
        cause = null)
    }
  }

class StateStoreProviderDoesNotSupportFineGrainedReplay(inputClass: String)
  extends SparkUnsupportedOperationException(
    errorClass = "STATE_STORE_PROVIDER_DOES_NOT_SUPPORT_FINE_GRAINED_STATE_REPLAY",
    messageParameters = Map("inputClass" -> inputClass))

class StateStoreOperationOutOfOrder(errorMsg: String)
  extends SparkRuntimeException(
    errorClass = "STATE_STORE_OPERATION_OUT_OF_ORDER",
    messageParameters = Map("errorMsg" -> errorMsg)
  )

class StateStoreCheckpointIdsNotSupported(msg: String)
  extends SparkRuntimeException(
    errorClass = "STATE_STORE_CHECKPOINT_IDS_NOT_SUPPORTED",
    messageParameters = Map("msg" -> msg)
  )

class StateStoreCommitValidationFailed(
    batchId: Long,
    expectedCommits: Int,
    actualCommits: Int,
    missingCommits: String)
  extends SparkRuntimeException(
    errorClass = "STATE_STORE_COMMIT_VALIDATION_FAILED",
    messageParameters = Map(
      "batchId" -> batchId.toString,
      "expectedCommits" -> expectedCommits.toString,
      "actualCommits" -> actualCommits.toString,
      "missingCommits" -> missingCommits
    )
  )

<<<<<<< HEAD
class StateStoreRowChecksumVerificationFailed(
    storeId: String,
    expectedChecksum: Int,
    computedChecksum: Int)
  extends SparkException(
    errorClass = "STATE_STORE_ROW_CHECKSUM_VERIFICATION_FAILED",
    messageParameters = Map(
      "stateStoreId" -> storeId,
      "expectedChecksum" -> expectedChecksum.toString,
      "computedChecksum" -> computedChecksum.toString),
=======
class StateStoreUnexpectedEmptyFileInRocksDBZip(fileName: String, zipFileName: String)
  extends SparkException(
    errorClass = "STATE_STORE_UNEXPECTED_EMPTY_FILE_IN_ROCKSDB_ZIP",
    messageParameters = Map(
      "fileName" -> fileName,
      "zipFileName" -> zipFileName),
>>>>>>> 1eae6930
    cause = null)<|MERGE_RESOLUTION|>--- conflicted
+++ resolved
@@ -583,7 +583,6 @@
     )
   )
 
-<<<<<<< HEAD
 class StateStoreRowChecksumVerificationFailed(
     storeId: String,
     expectedChecksum: Int,
@@ -594,12 +593,12 @@
       "stateStoreId" -> storeId,
       "expectedChecksum" -> expectedChecksum.toString,
       "computedChecksum" -> computedChecksum.toString),
-=======
+    cause = null)
+
 class StateStoreUnexpectedEmptyFileInRocksDBZip(fileName: String, zipFileName: String)
   extends SparkException(
     errorClass = "STATE_STORE_UNEXPECTED_EMPTY_FILE_IN_ROCKSDB_ZIP",
     messageParameters = Map(
       "fileName" -> fileName,
       "zipFileName" -> zipFileName),
->>>>>>> 1eae6930
     cause = null)