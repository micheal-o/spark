/*
 * Licensed to the Apache Software Foundation (ASF) under one or more
 * contributor license agreements.  See the NOTICE file distributed with
 * this work for additional information regarding copyright ownership.
 * The ASF licenses this file to You under the Apache License, Version 2.0
 * (the "License"); you may not use this file except in compliance with
 * the License.  You may obtain a copy of the License at
 *
 *    http://www.apache.org/licenses/LICENSE-2.0
 *
 * Unless required by applicable law or agreed to in writing, software
 * distributed under the License is distributed on an "AS IS" BASIS,
 * WITHOUT WARRANTIES OR CONDITIONS OF ANY KIND, either express or implied.
 * See the License for the specific language governing permissions and
 * limitations under the License.
 */

import sbt._
import sbt.Classpaths.publishTask
import Keys._
import sbtassembly.Plugin._
import AssemblyKeys._
// For Sonatype publishing
//import com.jsuereth.pgp.sbtplugin.PgpKeys._

object SparkBuild extends Build {
  // Hadoop version to build against. For example, "1.0.4" for Apache releases, or
  // "2.0.0-mr1-cdh4.2.0" for Cloudera Hadoop. Note that these variables can be set
  // through the environment variables SPARK_HADOOP_VERSION and SPARK_YARN.
  val DEFAULT_HADOOP_VERSION = "1.0.4"
  val DEFAULT_YARN = false

  // HBase version; set as appropriate.
  val HBASE_VERSION = "0.94.6"

  // Target JVM version
  val SCALAC_JVM_VERSION = "jvm-1.5"
  val JAVAC_JVM_VERSION = "1.5"

  lazy val root = Project("root", file("."), settings = rootSettings) aggregate(allProjects: _*)

  lazy val core = Project("core", file("core"), settings = coreSettings)

  lazy val repl = Project("repl", file("repl"), settings = replSettings)
    .dependsOn(core, bagel, mllib)

  lazy val examples = Project("examples", file("examples"), settings = examplesSettings)
    .dependsOn(core, mllib, bagel, streaming)

  lazy val tools = Project("tools", file("tools"), settings = toolsSettings) dependsOn(core) dependsOn(streaming)

  lazy val bagel = Project("bagel", file("bagel"), settings = bagelSettings) dependsOn(core)

  lazy val streaming = Project("streaming", file("streaming"), settings = streamingSettings) dependsOn(core)

  lazy val mllib = Project("mllib", file("mllib"), settings = mllibSettings) dependsOn(core)

  lazy val yarn = Project("yarn", file("yarn"), settings = yarnSettings) dependsOn(core)

  lazy val assemblyProj = Project("assembly", file("assembly"), settings = assemblyProjSettings)
    .dependsOn(core, bagel, mllib, repl, streaming) dependsOn(maybeYarn: _*)

  // A configuration to set an alternative publishLocalConfiguration
  lazy val MavenCompile = config("m2r") extend(Compile)
  lazy val publishLocalBoth = TaskKey[Unit]("publish-local", "publish local for m2 and ivy")

  // Allows build configuration to be set through environment variables
  lazy val hadoopVersion = scala.util.Properties.envOrElse("SPARK_HADOOP_VERSION", DEFAULT_HADOOP_VERSION)
  lazy val isYarnEnabled = scala.util.Properties.envOrNone("SPARK_YARN") match {
    case None => DEFAULT_YARN
    case Some(v) => v.toBoolean
  }

  // Conditionally include the yarn sub-project
  lazy val maybeYarn = if(isYarnEnabled) Seq[ClasspathDependency](yarn) else Seq[ClasspathDependency]()
  lazy val maybeYarnRef = if(isYarnEnabled) Seq[ProjectReference](yarn) else Seq[ProjectReference]()
  lazy val allProjects = Seq[ProjectReference](
    core, repl, examples, bagel, streaming, mllib, tools, assemblyProj) ++ maybeYarnRef

  def sharedSettings = Defaults.defaultSettings ++ Seq(
    organization       := "org.apache.spark",
    version            := "0.8.0-SNAPSHOT",
    scalaVersion       := "2.10.2",
//    scalacOptions      := Seq("-unchecked", "-optimize", "-deprecation", "-target:" + SCALAC_JVM_VERSION),
    javacOptions := Seq("-target", JAVAC_JVM_VERSION, "-source", JAVAC_JVM_VERSION),
    unmanagedJars in Compile <<= baseDirectory map { base => (base / "lib" ** "*.jar").classpath },
    retrieveManaged := true,
    retrievePattern := "[type]s/[artifact](-[revision])(-[classifier]).[ext]",
    transitiveClassifiers in Scope.GlobalScope := Seq("sources"),
    testListeners <<= target.map(t => Seq(new eu.henkelmann.sbt.JUnitXmlTestsListener(t.getAbsolutePath))),

    // Fork new JVMs for tests and set Java options for those
    fork := true,
    javaOptions += "-Xmx3g",

    // Only allow one test at a time, even across projects, since they run in the same JVM
    concurrentRestrictions in Global += Tags.limit(Tags.Test, 1),

    // For Sonatype publishing
    resolvers ++= Seq("sonatype-snapshots" at "https://oss.sonatype.org/content/repositories/snapshots",
      "sonatype-staging" at "https://oss.sonatype.org/service/local/staging/deploy/maven2/"),

    publishMavenStyle := true,

    //useGpg in Global := true,

    pomExtra := (
      <parent>
        <groupId>org.apache</groupId>
        <artifactId>apache</artifactId>
        <version>13</version>
      </parent>
      <url>http://spark.incubator.apache.org/</url>
      <licenses>
        <license>
          <name>Apache 2.0 License</name>
          <url>http://www.apache.org/licenses/LICENSE-2.0.html</url>
          <distribution>repo</distribution>
        </license>
      </licenses>
      <scm>
        <connection>scm:git:git@github.com:apache/incubator-spark.git</connection>
        <url>scm:git:git@github.com:apache/incubator-spark.git</url>
      </scm>
      <developers>
        <developer>
          <id>matei</id>
          <name>Matei Zaharia</name>
          <email>matei.zaharia@gmail.com</email>
          <url>http://www.cs.berkeley.edu/~matei</url>
          <organization>Apache Software Foundation</organization>
          <organizationUrl>http://spark.incubator.apache.org</organizationUrl>
        </developer>
      </developers>
      <issueManagement>
        <system>JIRA</system>
        <url>https://spark-project.atlassian.net/browse/SPARK</url>
      </issueManagement>
    ),

/*
    publishTo <<= version { (v: String) =>
      val nexus = "https://oss.sonatype.org/"
      if (v.trim.endsWith("SNAPSHOT"))
        Some("sonatype-snapshots" at nexus + "content/repositories/snapshots")
      else
        Some("sonatype-staging"  at nexus + "service/local/staging/deploy/maven2")
    },

*/

    libraryDependencies ++= Seq(
        "io.netty"          % "netty-all"       % "4.0.0.CR1",
        "org.eclipse.jetty" % "jetty-server"    % "7.6.8.v20121106",
        "org.scalatest"    %% "scalatest"       % "1.9.1"  % "test",
        "org.scalacheck"   %% "scalacheck"      % "1.10.0" % "test",
        "com.novocode"      % "junit-interface" % "0.9"    % "test",
        "org.easymock"      % "easymock"        % "3.1"    % "test",
        "commons-io"        % "commons-io"      % "2.4"    % "test"
    ),

    parallelExecution := false,
    /* Workaround for issue #206 (fixed after SBT 0.11.0) */
    watchTransitiveSources <<= Defaults.inDependencies[Task[Seq[File]]](watchSources.task,
      const(std.TaskExtra.constant(Nil)), aggregate = true, includeRoot = true) apply { _.join.map(_.flatten) },

    otherResolvers := Seq(Resolver.file("dotM2", file(Path.userHome + "/.m2/repository"))),
    publishLocalConfiguration in MavenCompile <<= (packagedArtifacts, deliverLocal, ivyLoggingLevel) map {
      (arts, _, level) => new PublishConfiguration(None, "dotM2", arts, Seq(), level)
    },
    publishMavenStyle in MavenCompile := true,
    publishLocal in MavenCompile <<= publishTask(publishLocalConfiguration in MavenCompile, deliverLocal),
    publishLocalBoth <<= Seq(publishLocal in MavenCompile, publishLocal).dependOn
  ) ++ net.virtualvoid.sbt.graph.Plugin.graphSettings

  val slf4jVersion = "1.7.2"

  val excludeJackson = ExclusionRule(organization = "org.codehaus.jackson")
  val excludeNetty = ExclusionRule(organization = "org.jboss.netty")
  val excludeAsm = ExclusionRule(organization = "asm")
  val excludeSnappy = ExclusionRule(organization = "org.xerial.snappy")

  def coreSettings = sharedSettings ++ Seq(
    name := "spark-core",
    resolvers ++= Seq(
       "JBoss Repository"     at "http://repository.jboss.org/nexus/content/repositories/releases/",
       "Cloudera Repository"  at "https://repository.cloudera.com/artifactory/cloudera-repos/"
    ),

    libraryDependencies ++= Seq(
<<<<<<< HEAD
        "com.google.guava"         % "guava"            % "14.0.1",
        "com.google.code.findbugs" % "jsr305"           % "1.3.9",
        "log4j"                    % "log4j"            % "1.2.17",
        "org.slf4j"                % "slf4j-api"        % slf4jVersion,
        "org.slf4j"                % "slf4j-log4j12"    % slf4jVersion,
        "com.ning"                 % "compress-lzf"     % "0.8.4",
        "org.xerial.snappy"        % "snappy-java"      % "1.0.5",
        "commons-daemon"           % "commons-daemon"   % "1.0.10",
        "org.ow2.asm"              % "asm"              % "4.0",
        "com.google.protobuf"      % "protobuf-java"    % "2.4.1",
        "de.javakaffee"            % "kryo-serializers" % "0.22",
        "com.typesafe.akka"       %% "akka-remote"      % "2.2.1"  excludeAll(excludeNetty), 
        "com.typesafe.akka"       %% "akka-slf4j"       % "2.2.1"  excludeAll(excludeNetty),
        "net.liftweb"             %% "lift-json"        % "2.5.1"  excludeAll(excludeNetty),
        "it.unimi.dsi"             % "fastutil"         % "6.4.4",
        "colt"                     % "colt"             % "1.2.0",
        "org.apache.mesos"         % "mesos"            % "0.12.1",
        "net.java.dev.jets3t"      % "jets3t"           % "0.7.1",
        "org.apache.derby"         % "derby"            % "10.4.2.0"                     % "test",
        "org.apache.hadoop"        % "hadoop-client"    % hadoopVersion excludeAll(excludeJackson, excludeNetty, excludeAsm),
        "org.apache.avro"          % "avro"             % "1.7.4",
        "org.apache.avro"          % "avro-ipc"         % "1.7.4" excludeAll(excludeNetty),
        "com.codahale.metrics"     % "metrics-core"     % "3.0.0",
        "com.codahale.metrics"     % "metrics-jvm"      % "3.0.0",
        "com.codahale.metrics"     % "metrics-json"     % "3.0.0",
        "com.codahale.metrics"     % "metrics-ganglia"  % "3.0.0",
        "com.twitter"             %% "chill"            % "0.3.1",
        "com.twitter"              % "chill-java"       % "0.3.1",
        "org.scala-lang"           % "jline"            % "2.10.2",
        "org.scala-lang"           % "scala-reflect"    % "2.10.2"
      ) 
=======
      "com.google.guava" % "guava" % "14.0.1",
      "com.google.code.findbugs" % "jsr305" % "1.3.9",
      "log4j" % "log4j" % "1.2.17",
      "org.slf4j" % "slf4j-api" % slf4jVersion,
      "org.slf4j" % "slf4j-log4j12" % slf4jVersion,
      "commons-daemon" % "commons-daemon" % "1.0.10",  // workaround for bug HADOOP-9407
      "com.ning" % "compress-lzf" % "0.8.4",
      "org.xerial.snappy" % "snappy-java" % "1.0.5",
      "org.ow2.asm" % "asm" % "4.0",
      "com.google.protobuf" % "protobuf-java" % "2.4.1",
      "com.typesafe.akka" % "akka-actor" % "2.0.5" excludeAll(excludeNetty),
      "com.typesafe.akka" % "akka-remote" % "2.0.5" excludeAll(excludeNetty),
      "com.typesafe.akka" % "akka-slf4j" % "2.0.5" excludeAll(excludeNetty),
      "it.unimi.dsi" % "fastutil" % "6.4.4",
      "colt" % "colt" % "1.2.0",
      "net.liftweb" % "lift-json_2.9.2" % "2.5",
      "org.apache.mesos" % "mesos" % "0.13.0",
      "io.netty" % "netty-all" % "4.0.0.Beta2",
      "org.apache.derby" % "derby" % "10.4.2.0" % "test",
      "org.apache.hadoop" % "hadoop-client" % hadoopVersion excludeAll(excludeJackson, excludeNetty, excludeAsm),
      "net.java.dev.jets3t" % "jets3t" % "0.7.1",
      "org.apache.avro" % "avro" % "1.7.4",
      "org.apache.avro" % "avro-ipc" % "1.7.4" excludeAll(excludeNetty),
      "com.codahale.metrics" % "metrics-core" % "3.0.0",
      "com.codahale.metrics" % "metrics-jvm" % "3.0.0",
      "com.codahale.metrics" % "metrics-json" % "3.0.0",
      "com.codahale.metrics" % "metrics-ganglia" % "3.0.0",
      "com.twitter" % "chill_2.9.3" % "0.3.1",
      "com.twitter" % "chill-java" % "0.3.1"
    )
>>>>>>> 834686b1
  )

  def rootSettings = sharedSettings ++ Seq(
    publish := {}
  )

 def replSettings = sharedSettings ++ Seq(
    name := "spark-repl",
    libraryDependencies <+= scalaVersion("org.scala-lang" % "scala-compiler" % _)
  )

  
  def examplesSettings = sharedSettings ++ Seq(
    name := "spark-examples",
    libraryDependencies ++= Seq(
      "com.twitter"          %% "algebird-core"   % "0.1.11",
      "org.apache.hbase"     %  "hbase"           % "0.94.6" excludeAll(excludeNetty, excludeAsm),
      "org.apache.hbase" % "hbase" % HBASE_VERSION excludeAll(excludeNetty, excludeAsm),
      "org.apache.cassandra" % "cassandra-all" % "1.2.5"
        exclude("com.google.guava", "guava")
        exclude("com.googlecode.concurrentlinkedhashmap", "concurrentlinkedhashmap-lru")
        exclude("com.ning","compress-lzf")
        exclude("io.netty", "netty")
        exclude("jline","jline")
        exclude("log4j","log4j")
        exclude("org.apache.cassandra.deps", "avro")
        excludeAll(excludeSnappy)
    )
  ) ++ assemblySettings ++ extraAssemblySettings

  def toolsSettings = sharedSettings ++ Seq(
    name := "spark-tools"
  )

  def bagelSettings = sharedSettings ++ Seq(
    name := "spark-bagel"
  )

  def mllibSettings = sharedSettings ++ Seq(
    name := "spark-mllib",
    libraryDependencies ++= Seq(
      "org.jblas" % "jblas" % "1.2.3"
    )
  )

  def streamingSettings = sharedSettings ++ Seq(
    name := "spark-streaming",
    libraryDependencies ++= Seq(
      "org.apache.flume"      % "flume-ng-sdk"     % "1.2.0" % "compile"  excludeAll(excludeNetty, excludeSnappy),
      "com.github.sgroschupf" % "zkclient"         % "0.1"                excludeAll(excludeNetty),
      "org.twitter4j"         % "twitter4j-stream" % "3.0.3"              excludeAll(excludeNetty),
      "com.typesafe.akka"    %%  "akka-zeromq"     % "2.2.1"              excludeAll(excludeNetty)
    )
  )

  def yarnSettings = sharedSettings ++ Seq(
    name := "spark-yarn"
  ) ++ extraYarnSettings

  // Conditionally include the YARN dependencies because some tools look at all sub-projects and will complain
  // if we refer to nonexistent dependencies (e.g. hadoop-yarn-api from a Hadoop version without YARN).
  def extraYarnSettings = if(isYarnEnabled) yarnEnabledSettings else Seq()

  def yarnEnabledSettings = Seq(
    libraryDependencies ++= Seq(
      // Exclude rule required for all ?
      "org.apache.hadoop" % "hadoop-client" % hadoopVersion excludeAll(excludeJackson, excludeNetty, excludeAsm),
      "org.apache.hadoop" % "hadoop-yarn-api" % hadoopVersion excludeAll(excludeJackson, excludeNetty, excludeAsm),
      "org.apache.hadoop" % "hadoop-yarn-common" % hadoopVersion excludeAll(excludeJackson, excludeNetty, excludeAsm),
      "org.apache.hadoop" % "hadoop-yarn-client" % hadoopVersion excludeAll(excludeJackson, excludeNetty, excludeAsm)
    )
  )

  def assemblyProjSettings = sharedSettings ++ Seq(
    name := "spark-assembly",
    jarName in assembly <<= version map { v => "spark-assembly-" + v + "-hadoop" + hadoopVersion + ".jar" }
  ) ++ assemblySettings ++ extraAssemblySettings

  def extraAssemblySettings() = Seq(
    test in assembly := {},
    mergeStrategy in assembly := {
      case m if m.toLowerCase.endsWith("manifest.mf") => MergeStrategy.discard
      case m if m.toLowerCase.matches("meta-inf.*\\.sf$") => MergeStrategy.discard
      case "META-INF/services/org.apache.hadoop.fs.FileSystem" => MergeStrategy.concat
      case "reference.conf" => MergeStrategy.concat
      case _ => MergeStrategy.first
    }
  )
}<|MERGE_RESOLUTION|>--- conflicted
+++ resolved
@@ -81,7 +81,7 @@
     organization       := "org.apache.spark",
     version            := "0.8.0-SNAPSHOT",
     scalaVersion       := "2.10.2",
-//    scalacOptions      := Seq("-unchecked", "-optimize", "-deprecation", "-target:" + SCALAC_JVM_VERSION),
+    scalacOptions      := Seq("-unchecked", "-optimize", "-deprecation", "-target:" + SCALAC_JVM_VERSION),
     javacOptions := Seq("-target", JAVAC_JVM_VERSION, "-source", JAVAC_JVM_VERSION),
     unmanagedJars in Compile <<= baseDirectory map { base => (base / "lib" ** "*.jar").classpath },
     retrieveManaged := true,
@@ -188,7 +188,6 @@
     ),
 
     libraryDependencies ++= Seq(
-<<<<<<< HEAD
         "com.google.guava"         % "guava"            % "14.0.1",
         "com.google.code.findbugs" % "jsr305"           % "1.3.9",
         "log4j"                    % "log4j"            % "1.2.17",
@@ -196,7 +195,7 @@
         "org.slf4j"                % "slf4j-log4j12"    % slf4jVersion,
         "com.ning"                 % "compress-lzf"     % "0.8.4",
         "org.xerial.snappy"        % "snappy-java"      % "1.0.5",
-        "commons-daemon"           % "commons-daemon"   % "1.0.10",
+        "commons-daemon"           % "commons-daemon"   % "1.0.10", // workaround for bug HADOOP-9407
         "org.ow2.asm"              % "asm"              % "4.0",
         "com.google.protobuf"      % "protobuf-java"    % "2.4.1",
         "de.javakaffee"            % "kryo-serializers" % "0.22",
@@ -205,7 +204,7 @@
         "net.liftweb"             %% "lift-json"        % "2.5.1"  excludeAll(excludeNetty),
         "it.unimi.dsi"             % "fastutil"         % "6.4.4",
         "colt"                     % "colt"             % "1.2.0",
-        "org.apache.mesos"         % "mesos"            % "0.12.1",
+        "org.apache.mesos"         % "mesos"            % "0.13.0",
         "net.java.dev.jets3t"      % "jets3t"           % "0.7.1",
         "org.apache.derby"         % "derby"            % "10.4.2.0"                     % "test",
         "org.apache.hadoop"        % "hadoop-client"    % hadoopVersion excludeAll(excludeJackson, excludeNetty, excludeAsm),
@@ -216,42 +215,8 @@
         "com.codahale.metrics"     % "metrics-json"     % "3.0.0",
         "com.codahale.metrics"     % "metrics-ganglia"  % "3.0.0",
         "com.twitter"             %% "chill"            % "0.3.1",
-        "com.twitter"              % "chill-java"       % "0.3.1",
-        "org.scala-lang"           % "jline"            % "2.10.2",
-        "org.scala-lang"           % "scala-reflect"    % "2.10.2"
+        "com.twitter"              % "chill-java"       % "0.3.1"
       ) 
-=======
-      "com.google.guava" % "guava" % "14.0.1",
-      "com.google.code.findbugs" % "jsr305" % "1.3.9",
-      "log4j" % "log4j" % "1.2.17",
-      "org.slf4j" % "slf4j-api" % slf4jVersion,
-      "org.slf4j" % "slf4j-log4j12" % slf4jVersion,
-      "commons-daemon" % "commons-daemon" % "1.0.10",  // workaround for bug HADOOP-9407
-      "com.ning" % "compress-lzf" % "0.8.4",
-      "org.xerial.snappy" % "snappy-java" % "1.0.5",
-      "org.ow2.asm" % "asm" % "4.0",
-      "com.google.protobuf" % "protobuf-java" % "2.4.1",
-      "com.typesafe.akka" % "akka-actor" % "2.0.5" excludeAll(excludeNetty),
-      "com.typesafe.akka" % "akka-remote" % "2.0.5" excludeAll(excludeNetty),
-      "com.typesafe.akka" % "akka-slf4j" % "2.0.5" excludeAll(excludeNetty),
-      "it.unimi.dsi" % "fastutil" % "6.4.4",
-      "colt" % "colt" % "1.2.0",
-      "net.liftweb" % "lift-json_2.9.2" % "2.5",
-      "org.apache.mesos" % "mesos" % "0.13.0",
-      "io.netty" % "netty-all" % "4.0.0.Beta2",
-      "org.apache.derby" % "derby" % "10.4.2.0" % "test",
-      "org.apache.hadoop" % "hadoop-client" % hadoopVersion excludeAll(excludeJackson, excludeNetty, excludeAsm),
-      "net.java.dev.jets3t" % "jets3t" % "0.7.1",
-      "org.apache.avro" % "avro" % "1.7.4",
-      "org.apache.avro" % "avro-ipc" % "1.7.4" excludeAll(excludeNetty),
-      "com.codahale.metrics" % "metrics-core" % "3.0.0",
-      "com.codahale.metrics" % "metrics-jvm" % "3.0.0",
-      "com.codahale.metrics" % "metrics-json" % "3.0.0",
-      "com.codahale.metrics" % "metrics-ganglia" % "3.0.0",
-      "com.twitter" % "chill_2.9.3" % "0.3.1",
-      "com.twitter" % "chill-java" % "0.3.1"
-    )
->>>>>>> 834686b1
   )
 
   def rootSettings = sharedSettings ++ Seq(
@@ -260,7 +225,9 @@
 
  def replSettings = sharedSettings ++ Seq(
     name := "spark-repl",
-    libraryDependencies <+= scalaVersion("org.scala-lang" % "scala-compiler" % _)
+   libraryDependencies <+= scalaVersion(v => "org.scala-lang"  % "scala-compiler" % v ),
+   libraryDependencies <+= scalaVersion(v => "org.scala-lang"  % "jline"          % v ),
+   libraryDependencies <+= scalaVersion(v => "org.scala-lang"  % "scala-reflect"  % v )
   )
 
   
@@ -270,7 +237,7 @@
       "com.twitter"          %% "algebird-core"   % "0.1.11",
       "org.apache.hbase"     %  "hbase"           % "0.94.6" excludeAll(excludeNetty, excludeAsm),
       "org.apache.hbase" % "hbase" % HBASE_VERSION excludeAll(excludeNetty, excludeAsm),
-      "org.apache.cassandra" % "cassandra-all" % "1.2.5"
+      "org.apache.cassandra" % "cassandra-all" % "1.2.6"
         exclude("com.google.guava", "guava")
         exclude("com.googlecode.concurrentlinkedhashmap", "concurrentlinkedhashmap-lru")
         exclude("com.ning","compress-lzf")
